--- conflicted
+++ resolved
@@ -442,16 +442,13 @@
     print("Simulation results:")
     print("-----------------------")
     print("Avg. % shipments slipped: {0:.2f}%".format(totals.missing))
-<<<<<<< HEAD
     print("Avg. num. shipments intercepted: {0:,.0f}".format(totals.intercepted))
-=======
     print("Total number of missed pests: {0:,.0f}".format(totals.total_missed_pests))
     print(
         "Total number of intercepted pests: {0:,.0f}".format(
             totals.total_intercepted_pests
         )
     )
->>>>>>> e8033d3d
     print("Avg. infestation rate: {0:.3f}".format(totals.true_infestation_rate))
     if totals.max_missed_infestation_rate is not None:
         print(
