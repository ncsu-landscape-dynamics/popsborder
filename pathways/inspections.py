--- conflicted
+++ resolved
@@ -83,24 +83,12 @@
     num_boxes = shipment["num_boxes"]
     min_boxes = config.get("min_boxes", 1)
 
-<<<<<<< HEAD
-    if unit == "stems":
+    if unit in ["stem", "stems"]:
         n_units_to_inspect = int(math.ceil(ratio * num_stems))
-    elif unit == "boxes":
+    elif unit in ["box", "boxes"]:
         n_units_to_inspect = int(math.ceil(ratio * num_boxes))
         n_units_to_inspect = max(min_boxes, n_units_to_inspect)
         n_units_to_inspect = min(num_boxes, n_units_to_inspect)
-=======
-    if unit in ["stem", "stems"]:
-        n_stems_to_inspect = int(math.ceil(ratio * num_stems))
-        n_boxes_to_inspect = convert_stems_to_boxes(
-            config, shipment, n_stems_to_inspect
-        )
-    elif unit in ["box", "boxes"]:
-        n_boxes_to_inspect = int(math.ceil(ratio * num_boxes))
-        n_boxes_to_inspect = max(min_boxes, n_boxes_to_inspect)
-        n_boxes_to_inspect = min(num_boxes, n_boxes_to_inspect)
->>>>>>> d46f4362
     else:
         raise RuntimeError("Unknown sampling unit: {unit}".format(**locals()))
     return n_units_to_inspect
@@ -134,24 +122,12 @@
     num_boxes = shipment["num_boxes"]
     min_boxes = config.get("min_boxes", 1)
 
-<<<<<<< HEAD
-    if unit == "stems":
+    if unit in ["stem", "stems"]:
         n_units_to_inspect = compute_hypergeometric(
             num_stems, detection_level, confidence_level
         )
-    elif unit == "boxes":
+    elif unit in ["box", "boxes"]:
         n_units_to_inspect = compute_hypergeometric(
-=======
-    if unit in ["stem", "stems"]:
-        n_stems_to_inspect = compute_hypergeometric(
-            num_stems, detection_level, confidence_level
-        )
-        n_boxes_to_inspect = convert_stems_to_boxes(
-            config, shipment, n_stems_to_inspect
-        )
-    elif unit in ["box", "boxes"]:
-        n_boxes_to_inspect = compute_hypergeometric(
->>>>>>> d46f4362
             num_boxes, detection_level, confidence_level
         )
         n_units_to_inspect = max(min_boxes, n_units_to_inspect)
