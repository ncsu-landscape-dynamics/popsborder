#!/usr/bin/env python
# -*- coding: utf-8 -*-

# Simulation for evaluataion of pathways
# Copyright (C) 2018-2020 Vaclav Petras

# This program is free software; you can redistribute it and/or modify it under
# the terms of the GNU General Public License as published by the Free Software
# Foundation; either version 2 of the License, or (at your option) any later
# version.

# This program is distributed in the hope that it will be useful, but WITHOUT
# ANY WARRANTY; without even the implied warranty of MERCHANTABILITY or
# FITNESS FOR A PARTICULAR PURPOSE. See the GNU General Public License for more
# details.

# You should have received a copy of the GNU General Public License along with
# this program; if not, see https://www.gnu.org/licenses/gpl-2.0.html


"""
Inspections of shipments in pathways simulation

.. codeauthor:: Vaclav Petras <wenzeslaus gmail com>
"""

from __future__ import print_function, division

import math
import random
import types
import weakref
import numpy as np

from .shipments import get_stems_per_box

if not hasattr(weakref, "finalize"):
    from backports import weakref  # pylint: disable=import-error


def inspect_first(shipment):
    """Inspect only the first box in the shipment"""
    if shipment["boxes"][0]:
        return False, 1
    return True, 1


def inspect_one_random(shipment):
    """Inspect only one randomly picked box in the shipment"""
    if random.choice(shipment["boxes"]):
        return False, 1
    return True, 1


def inspect_all(shipment):
    """Inspect all boxes in the shipment"""
    return not is_shipment_diseased(shipment), shipment["num_boxes"]


def inspect_first_n(num_boxes, shipment):
    """Inspect only the first n boxes in the shipment

    :param num_boxes: Number of boxes to inspect
    :param shipment: Shipment to inspect
    """
    num_boxes = min(len(shipment["boxes"]), num_boxes)
    for i in range(num_boxes):
        if shipment["boxes"][i]:
            return False, i + 1
    return True, num_boxes


def sample_percentage(config, shipment):
    """Set sample size to sample units from shipment using percentage strategy.
    Return number of units to inspect.

    :param config: Configuration to be used595
    :param shipment: Shipment to be inspected
    """
    unit = config["inspection"]["unit"]
    ratio = config["inspection"]["percentage"]["proportion"]
    num_stems = shipment["num_stems"]
    num_boxes = shipment["num_boxes"]
    min_boxes = config.get("min_boxes", 1)

    if unit in ["stem", "stems"]:
        n_units_to_inspect = int(math.ceil(ratio * num_stems))
    elif unit in ["box", "boxes"]:
        n_units_to_inspect = int(math.ceil(ratio * num_boxes))
        n_units_to_inspect = max(min_boxes, n_units_to_inspect)
        n_units_to_inspect = min(num_boxes, n_units_to_inspect)
    else:
        raise RuntimeError("Unknown sampling unit: {unit}".format(**locals()))
    return n_units_to_inspect


def compute_hypergeometric(detection_level, confidence_level):
    """Get sample size using hypergeometric distribution

    Compute sample size using hypergeometric distribution based on population
    size (total number of stems or boxes in shipment), detection level,
    and confidence level.
    """
    # sample_size = math.ceil(
    #     (1 - ((1 - confidence_level) ** (1 / (detection_level * population_size))))
    #     * (population_size - (((detection_level * population_size) - 1) / 2))
    # )
    sample_size = math.ceil(
        math.log(1 - confidence_level) / math.log(1 - detection_level)
    )
    return sample_size


def sample_hypergeometric(config, shipment):
    """Set sample size to sample units from shipment using hypergeometric/detection
    level strategy. Return number of units to inspect.

    :param config: Configuration to be used
    :param shipment: Shipment to be inspected
    """
    unit = config["inspection"]["unit"]
    detection_level = config["inspection"]["hypergeometric"]["detection_level"]
    confidence_level = config["inspection"]["hypergeometric"]["confidence_level"]
    num_stems = shipment["num_stems"]
    num_boxes = shipment["num_boxes"]
    min_boxes = config.get("min_boxes", 1)

    if unit in ["stem", "stems"]:
<<<<<<< HEAD
        n_units_to_inspect = compute_hypergeometric(
            num_stems, detection_level, confidence_level
        )
    elif unit in ["box", "boxes"]:
        n_units_to_inspect = compute_hypergeometric(
            num_boxes, detection_level, confidence_level
        )
=======
        n_units_to_inspect = compute_hypergeometric(detection_level, confidence_level)
        n_units_to_inspect = min(num_stems, n_units_to_inspect)
    elif unit in ["box", "boxes"]:
        n_units_to_inspect = compute_hypergeometric(detection_level, confidence_level)
>>>>>>> 5bc43ca9
        n_units_to_inspect = max(min_boxes, n_units_to_inspect)
        n_units_to_inspect = min(num_boxes, n_units_to_inspect)
    else:
        raise RuntimeError("Unknown sampling unit: {unit}".format(**locals()))
    return n_units_to_inspect


def sample_all(config, shipment):
    """Set sample size to sample all units from shipment.
    Return number of units to inspect.

    :param config: Configuration to be used
    :param shipment: Shipment to be inspected
    """
    unit = config["inspection"]["unit"]
    if unit in ["stem", "stems"]:
        n_units_to_inspect = shipment["num_stems"]
    elif unit in ["box", "boxes"]:
        n_units_to_inspect = shipment["num_boxes"]
    return n_units_to_inspect


def sample_n(config, shipment):
    """Set sample size to sample fixed number of units from shipment.
    Check if fixed number is <= max units for inspection.
    Return number of units to inspect.

    :param config: Configuration to be used
    :param shipment: Shipment to be inspected
    """
    fixed_n = config["inspection"]["fixed_n"]
    unit = config["inspection"]["unit"]
    within_box_pct = config["inspection"]["within_box_pct"]
    pathway = shipment["pathway"]
    stems_per_box = config["stems_per_box"]
    stems_per_box = get_stems_per_box(stems_per_box, pathway)
    num_stems = shipment["num_stems"]
    num_boxes = shipment["num_boxes"]
    min_boxes = config.get("min_boxes", 1)

    if unit in ["stem", "stems"]:
        max_stems = compute_max_inspectable_stems(
            num_stems, stems_per_box, within_box_pct
        )
        # Check if max number of stems that can be inspected is less than fixed number.
        n_units_to_inspect = min(max_stems, fixed_n)
    elif unit in ["box", "boxes"]:
        n_units_to_inspect = fixed_n
        n_units_to_inspect = max(min_boxes, n_units_to_inspect)
        n_units_to_inspect = min(num_boxes, n_units_to_inspect)
    return n_units_to_inspect


def convert_stems_to_boxes_fixed_pct(config, shipment, n_stems_to_inspect):
    """Convert number of stems to inspect to number of boxes to inspect based on
    the number of stems per box and the percentage of stems to inspect per box
    specified in the config. Adjust number of boxes to inspect to be at least
    the minimum number specified in the config and total number of boxes in shipment.
    Return number of boxes to inspect.

    :param config: Configuration to be used
    :param shipment: Shipment to be inspected
    :param n_stems_to_inspect: Number of stems to inspect defined in sample functions.
    """
    pathway = shipment["pathway"]
    stems_per_box = config["stems_per_box"]
    stems_per_box = get_stems_per_box(stems_per_box, pathway)
    within_box_pct = config["inspection"]["within_box_pct"]
    min_boxes = config.get("min_boxes", 1)
    num_boxes = shipment["num_boxes"]
    inspect_per_box = int(math.ceil(within_box_pct * stems_per_box))

    # Default inspect all stems per box, but allow partial box inspections
    n_boxes_to_inspect = math.ceil(n_stems_to_inspect / inspect_per_box)
    n_boxes_to_inspect = max(min_boxes, n_boxes_to_inspect)
    n_boxes_to_inspect = min(num_boxes, n_boxes_to_inspect)
    return n_boxes_to_inspect


def compute_n_outer_to_inspect(config, shipment, n_stems_to_inspect):
    """Compute number of outer units (boxes) that need to be opened to achieve stem
    sample size when using the hierarchical selection strategy. Use config within box
    percent if possible or compute minimum number of stems to inspect per box
    required to achieve stem sample size.
    Return number of boxes to inspect and number of stems to inspect per box.

    :param config: Configuration to be used
    :param shipment: Shipment to be inspected
    :param n_stems_to_inspect: Number of stems to inspect defined by sample functions.
    """
    outer = config["inspection"]["hierarchical"]["outer"]
    pathway = shipment.pathway
    stems_per_box = config["stems_per_box"]
    stems_per_box = get_stems_per_box(stems_per_box, pathway)
    within_box_pct = config["inspection"]["within_box_pct"]
    min_boxes = config.get("min_boxes", 1)
    num_boxes = shipment.num_boxes
    num_stems = shipment.num_stems

    if outer == "random":
        max_stems = compute_max_inspectable_stems(
            num_stems, stems_per_box, within_box_pct
        )
        if max_stems >= n_stems_to_inspect:
            inspect_per_box = math.ceil(within_box_pct * stems_per_box)
            n_boxes_to_inspect = math.ceil(n_stems_to_inspect / inspect_per_box)
        else:
            inspect_per_box = math.ceil(n_stems_to_inspect / num_boxes)
            n_boxes_to_inspect = math.ceil(n_stems_to_inspect / inspect_per_box)

    elif outer == "interval":
        interval = config["inspection"]["hierarchical"]["interval"]
        max_boxes = max(1, round(num_boxes / interval))
        max_stems = max_boxes * (math.ceil(within_box_pct * stems_per_box))
        if max_stems >= n_stems_to_inspect:
            inspect_per_box = math.ceil(within_box_pct * stems_per_box)
            n_boxes_to_inspect = math.ceil(n_stems_to_inspect / inspect_per_box)
        else:
            inspect_per_box = math.ceil(n_stems_to_inspect / max_boxes)
            n_boxes_to_inspect = math.ceil(n_stems_to_inspect / inspect_per_box)
    else:
        raise RuntimeError("Unknown outer unit: {outer}".format(**locals()))

    n_boxes_to_inspect = max(min_boxes, n_boxes_to_inspect)
    assert num_boxes >= n_boxes_to_inspect

    return n_boxes_to_inspect, inspect_per_box


def compute_max_inspectable_stems(num_stems, stems_per_box, within_box_pct):
    """Compute maximum number of stems that can be inspected in a shipment based
    on within box percent. If within box percent is less than 1 (partial box
    inspections), then maximum number of stems that can be inspected will be
    less than the total number of stems in the shipment.

    :param num_stems: total number of stems in shipment
    :param stems_per_box: number of stems in each box
    :param within_box_pct: percentage of stems to be inspected per box
    """
    inspect_per_box = math.ceil(within_box_pct * stems_per_box)
    num_full_boxes = math.floor(num_stems / stems_per_box)
    full_box_inspectable_stems = num_full_boxes * inspect_per_box
    remainder_box = num_stems % stems_per_box
    remainder_box_inspectable_stems = min(remainder_box, inspect_per_box)
    max_stems = full_box_inspectable_stems + remainder_box_inspectable_stems
    return max_stems


<<<<<<< HEAD
def inspect(config, shipment, n_units_to_inspect):
    """Select units from shipment based on specified selection strategy.
    Inspect selected units using both end strategies (to detection, to completion)
    Return number of boxes opened, stems inspected, and infested stems found for
    each end strategy.

    :param config: Configuration to be used
    :param shipment: Shipment to be inspected
    :param n_units_to_inspect: Number of units to inspect defined by sample functions.
    """
    # Disabling warnings, possible future TODO is splitting this function.
    # pylint: disable=too-many-locals,too-many-branches,too-many-statements

    unit = config["inspection"]["unit"]
    pathway = shipment["pathway"]
    stems_per_box = config["stems_per_box"]
    stems_per_box = get_stems_per_box(stems_per_box, pathway)
    num_stems = shipment["num_stems"]
    num_boxes = shipment["num_boxes"]
    within_box_pct = config["inspection"]["within_box_pct"]
    inspect_per_box = int(math.ceil(within_box_pct * stems_per_box))

    # Select units to inspect
    selection_strategy = config["inspection"]["selection_strategy"]
    if selection_strategy == "tailgate":
        index_to_inspect = range(n_units_to_inspect)
    elif selection_strategy == "random":
        if unit in ["stem", "stems"]:
            index_to_inspect = random.sample(range(num_stems), n_units_to_inspect)
        elif unit in ["box", "boxes"]:
            index_to_inspect = random.sample(range(num_boxes), n_units_to_inspect)
=======
def select_units_to_inspect(config, shipment, n_units_to_inspect):
    """Select units (indexes) from shipment based on sample size and
    specified selection strategy.

    :param config: Configuration to be used
    :param shipment: Shipment to be inspected
    :param n_units_to_inspect: Number of units to inspect defined in sample functions.
    """
    unit = config["inspection"]["unit"]
    selection_strategy = config["inspection"]["selection_strategy"]
    stems_per_box = config["stems_per_box"]
    stems_per_box = get_stems_per_box(stems_per_box, shipment.pathway)

    if selection_strategy == "tailgate":
        indexes_to_inspect = range(n_units_to_inspect)
    elif selection_strategy == "random":
        if unit in ["stem", "stems"]:
            indexes_to_inspect = random.sample(
                range(shipment.num_stems), n_units_to_inspect
            )
        elif unit in ["box", "boxes"]:
            indexes_to_inspect = random.sample(
                range(shipment.num_boxes), n_units_to_inspect
            )
>>>>>>> 5bc43ca9
        else:
            raise RuntimeError("Unknown unit: {unit}".format(**locals()))
    elif selection_strategy == "hierarchical":
        outer = config["inspection"]["hierarchical"]["outer"]
        if unit in ["stem", "stems"]:
<<<<<<< HEAD
            n_boxes_to_inspect = convert_stems_to_boxes(
                config, shipment, n_units_to_inspect
            )
            max_stems = compute_max_inspectable_stems(
                num_stems, stems_per_box, within_box_pct
            )
            if outer == "random":
                if max_stems >= n_units_to_inspect:
                    index_to_inspect = random.sample(
                        range(num_boxes), n_boxes_to_inspect
                    )
                else:
                    raise RuntimeError(
                        "Num stems to inspect ({n_units_to_inspect}) is greater "
                        "than max inspectable stems ({max_stems}). Increase "
                        "within_box_pct.".format(**locals())
                    )
            elif outer == "interval":
                interval = config["inspection"]["hierarchical"]["interval"]
                max_stems = math.floor(max_stems / interval)
                if max_stems >= n_units_to_inspect:
                    index_to_inspect = []
                    index = 0
                    for i in range(n_boxes_to_inspect):
                        index_to_inspect.append(index)
                        index += interval
                else:
                    raise RuntimeError(
                        "Num stems to inspect ({n_units_to_inspect}) is greater "
                        "than max inspectable stems ({max_stems}). Increase "
                        "within_box_pct or decrease interval.".format(**locals())
                    )
=======
            if outer == "random":
                n_boxes_to_inspect = (
                    compute_n_outer_to_inspect(config, shipment, n_units_to_inspect)
                )[0]
                indexes_to_inspect = random.sample(
                    range(shipment.num_boxes), n_boxes_to_inspect
                )
            elif outer == "interval":
                interval = config["inspection"]["hierarchical"]["interval"]
                n_boxes_to_inspect = (
                    compute_n_outer_to_inspect(config, shipment, n_units_to_inspect)
                )[0]
                indexes_to_inspect = []
                index = 0
                for unused_i in range(n_boxes_to_inspect):
                    indexes_to_inspect.append(index)
                    index += interval
>>>>>>> 5bc43ca9
            else:
                raise RuntimeError("Unknown outer unit: {outer}".format(**locals()))
        elif unit in ["box", "boxes"]:
            raise RuntimeError(
                "Cannot use hierarchical selection strategy with box sampling unit"
            )
        else:
            raise RuntimeError("Unknown unit: {unit}".format(**locals()))
    else:
        raise RuntimeError(
            "Unknown selection strategy: {selection_strategy}".format(**locals())
        )
    return indexes_to_inspect


def inspect(config, shipment, n_units_to_inspect):
    """Inspect selected units using both end strategies (to detection, to completion)
    Return number of boxes opened, stems inspected, and infested stems found for
    each end strategy.

    :param config: Configuration to be used
    :param shipment: Shipment to be inspected
    :param n_units_to_inspect: Number of units to inspect defined by sample functions.
    """
    # Disabling warnings, possible future TODO is splitting this function.
    # pylint: disable=too-many-locals,too-many-branches,too-many-statements

    unit = config["inspection"]["unit"]
    selection_strategy = config["inspection"]["selection_strategy"]
    pathway = shipment["pathway"]
    stems_per_box = config["stems_per_box"]
    stems_per_box = get_stems_per_box(stems_per_box, pathway)

    indexes_to_inspect = select_units_to_inspect(config, shipment, n_units_to_inspect)

    # Inspect selected boxes, count opened boxes, inspected stems, and infested stems
    # to detection and completion
    ret = types.SimpleNamespace(
        boxes_opened_completion=0,
        boxes_opened_detection=0,
        stems_inspected_completion=0,
        stems_inspected_detection=0,
        infested_stems_completion=0,
        infested_stems_detection=0,
    )

    if unit in ["stem", "stems"]:
        detected = False
        ret.stems_inspected_completion = n_units_to_inspect
        if selection_strategy == "hierarchical":
<<<<<<< HEAD
            ret.boxes_opened_completion = n_boxes_to_inspect
            for box in index_to_inspect:
                if not detected:
                    ret.boxes_opened_detection += 1
                for stem in (shipment["boxes"][box]).stems[0:inspect_per_box]:
=======
            inspect_per_box = (
                compute_n_outer_to_inspect(config, shipment, n_units_to_inspect)
            )[1]
            ret.boxes_opened_completion = len(indexes_to_inspect)
            for box in indexes_to_inspect:
                if not detected:
                    ret.boxes_opened_detection += 1
                for stem in (shipment.boxes[box]).stems[0:inspect_per_box]:
>>>>>>> 5bc43ca9
                    if not detected:
                        ret.stems_inspected_detection += 1
                    if stem:  # Count infested stems in partial box sample to completion
                        ret.infested_stems_completion += 1
                        if not detected:
                            ret.infested_stems_detection += 1
                if ret.infested_stems_detection > 0:
                    detected = True
        else:
            boxes_opened_completion = []
            boxes_opened_detection = []
<<<<<<< HEAD
            for stem in index_to_inspect:
                boxes_opened_completion.append(math.ceil(stem / stems_per_box))
                if not detected:
                    ret.stems_inspected_detection += 1
                    boxes_opened_detection.append(math.ceil(stem / stems_per_box))
                if shipment["stems"][stem]:  # Count every infested stem in sample
=======
            for stem in indexes_to_inspect:
                boxes_opened_completion.append(
                    math.ceil(stem / stems_per_box)
                )  # Compute box index number
                if not detected:
                    ret.stems_inspected_detection += 1
                    boxes_opened_detection.append(
                        math.ceil(stem / stems_per_box)
                    )  # Compute box index number
                if shipment.stems[stem]:  # Count every infested stem in sample
>>>>>>> 5bc43ca9
                    ret.infested_stems_completion += 1
                    if not detected:
                        ret.infested_stems_detection += 1
                        detected = True
            ret.boxes_opened_completion = len(set(boxes_opened_completion))
            ret.boxes_opened_detection = len(set(boxes_opened_detection))
    elif unit in ["box", "boxes"]:
<<<<<<< HEAD
        detected = False
        ret.boxes_opened_completion = n_units_to_inspect
        ret.stems_inspected_completion = n_units_to_inspect * inspect_per_box
        for box in index_to_inspect:
            if not detected:
                ret.boxes_opened_detection += 1
            for stem in (shipment["boxes"][box]).stems[0:inspect_per_box]:
=======
        within_box_pct = config["inspection"][
            "within_box_pct"
        ]  # If less than 1.0, portion of stems in each box will be inspected tailgate
        inspect_per_box = int(
            math.ceil(within_box_pct * stems_per_box)
        )  # This may be very similar to hierarchical - if so, partial box
        # inspections functionality for box sample unit could be removed.
        detected = False
        ret.boxes_opened_completion = n_units_to_inspect
        ret.stems_inspected_completion = n_units_to_inspect * inspect_per_box
        for box in indexes_to_inspect:
            if not detected:
                ret.boxes_opened_detection += 1
            for stem in (shipment.boxes[box]).stems[0:inspect_per_box]:
>>>>>>> 5bc43ca9
                if not detected:
                    ret.stems_inspected_detection += 1
                if stem:  # Count every infested stem in box, to completion within a box
                    ret.infested_stems_completion += 1
                    if not detected:
                        ret.infested_stems_detection += 1
            if ret.infested_stems_detection > 0:
                detected = True

    ret.shipment_checked_ok = ret.infested_stems_completion == 0
    return ret


def get_sample_function(config):
    """Based on config, return function to sample a shipment.
    """
    sample_strategy = config["inspection"]["sample_strategy"]
    if sample_strategy == "percentage":

        def sample(shipment):
            return sample_percentage(config=config, shipment=shipment)

    elif sample_strategy == "hypergeometric":

        def sample(shipment):
            return sample_hypergeometric(config=config, shipment=shipment)

    elif sample_strategy == "fixed_n":

        def sample(shipment):
            return sample_n(config=config, shipment=shipment)

    elif sample_strategy == "all":

        def sample(shipment):
            return sample_all(config=config, shipment=shipment)

    else:
        raise RuntimeError(
            "Unknown sample strategy: {sample_strategy}".format(**locals())
        )
    return sample


def is_flower_of_the_day(cfrp, flower, date):
    """Return True if the flower is FoTD based on naive criteria"""
    i = date.day % len(cfrp)
    if flower == cfrp[i]:
        return True
    return False


def naive_cfrp(config, shipment, date):
    """Decided if the shipment should be expected based on CFRP and size"""
    # returns 2 bools: should_inspect, CFRP applied
    flower = shipment["flower"]
    cfrp = config["flowers"]
    max_boxes = config["max_boxes"]
    # we have flowers in the CFRP, flower is in CFRP, and not too big shipment
    if cfrp and flower in cfrp and shipment["num_boxes"] <= max_boxes:
        if is_flower_of_the_day(cfrp, flower, date):
            return True, "naive_cfrp"  # is FotD, inspect
        return False, "naive_cfrp"  # not FotD, release
    return True, None  # not in CFRP or large, inspect


def inspect_always(shipment, date):  # pylint: disable=unused-argument
    """Inspect always"""
    return True, None


def get_inspection_needed_function(config):
    """Based on config, return function to determine is inspection is needed."""
    if "release_programs" in config:
        if "naive_cfrp" in config["release_programs"]:

            def is_inspection_needed(shipment, date):
                return naive_cfrp(
                    config["release_programs"]["naive_cfrp"], shipment, date
                )

        else:
            raise RuntimeError("Unknown release program: {program}".format(**locals()))
    else:
        is_inspection_needed = inspect_always
    return is_inspection_needed


def is_shipment_diseased(shipment):
    """Return True if at least one box has pest"""
    for box in shipment["boxes"]:
        if box:
            return True
    return False


def shipment_infestation_rate(shipment):
    """Get (true) infestation rate of a shipment

    Infestation rate is here defined as number of
    infested stems divided by the number stems.
    """
    count = np.count_nonzero(shipment["stems"])
    return count / shipment["num_stems"]


def count_diseased_boxes(shipment):
    """Return number of boxes with pest"""
    count = 0
    for box in shipment["boxes"]:
        if box:
            count += 1
    return count


def count_diseased_stems(shipment):
    """Return number of stems with pest"""
    count = np.count_nonzero(shipment["stems"])
    return count<|MERGE_RESOLUTION|>--- conflicted
+++ resolved
@@ -126,20 +126,10 @@
     min_boxes = config.get("min_boxes", 1)
 
     if unit in ["stem", "stems"]:
-<<<<<<< HEAD
-        n_units_to_inspect = compute_hypergeometric(
-            num_stems, detection_level, confidence_level
-        )
-    elif unit in ["box", "boxes"]:
-        n_units_to_inspect = compute_hypergeometric(
-            num_boxes, detection_level, confidence_level
-        )
-=======
         n_units_to_inspect = compute_hypergeometric(detection_level, confidence_level)
         n_units_to_inspect = min(num_stems, n_units_to_inspect)
     elif unit in ["box", "boxes"]:
         n_units_to_inspect = compute_hypergeometric(detection_level, confidence_level)
->>>>>>> 5bc43ca9
         n_units_to_inspect = max(min_boxes, n_units_to_inspect)
         n_units_to_inspect = min(num_boxes, n_units_to_inspect)
     else:
@@ -288,39 +278,6 @@
     return max_stems
 
 
-<<<<<<< HEAD
-def inspect(config, shipment, n_units_to_inspect):
-    """Select units from shipment based on specified selection strategy.
-    Inspect selected units using both end strategies (to detection, to completion)
-    Return number of boxes opened, stems inspected, and infested stems found for
-    each end strategy.
-
-    :param config: Configuration to be used
-    :param shipment: Shipment to be inspected
-    :param n_units_to_inspect: Number of units to inspect defined by sample functions.
-    """
-    # Disabling warnings, possible future TODO is splitting this function.
-    # pylint: disable=too-many-locals,too-many-branches,too-many-statements
-
-    unit = config["inspection"]["unit"]
-    pathway = shipment["pathway"]
-    stems_per_box = config["stems_per_box"]
-    stems_per_box = get_stems_per_box(stems_per_box, pathway)
-    num_stems = shipment["num_stems"]
-    num_boxes = shipment["num_boxes"]
-    within_box_pct = config["inspection"]["within_box_pct"]
-    inspect_per_box = int(math.ceil(within_box_pct * stems_per_box))
-
-    # Select units to inspect
-    selection_strategy = config["inspection"]["selection_strategy"]
-    if selection_strategy == "tailgate":
-        index_to_inspect = range(n_units_to_inspect)
-    elif selection_strategy == "random":
-        if unit in ["stem", "stems"]:
-            index_to_inspect = random.sample(range(num_stems), n_units_to_inspect)
-        elif unit in ["box", "boxes"]:
-            index_to_inspect = random.sample(range(num_boxes), n_units_to_inspect)
-=======
 def select_units_to_inspect(config, shipment, n_units_to_inspect):
     """Select units (indexes) from shipment based on sample size and
     specified selection strategy.
@@ -345,46 +302,11 @@
             indexes_to_inspect = random.sample(
                 range(shipment.num_boxes), n_units_to_inspect
             )
->>>>>>> 5bc43ca9
         else:
             raise RuntimeError("Unknown unit: {unit}".format(**locals()))
     elif selection_strategy == "hierarchical":
         outer = config["inspection"]["hierarchical"]["outer"]
         if unit in ["stem", "stems"]:
-<<<<<<< HEAD
-            n_boxes_to_inspect = convert_stems_to_boxes(
-                config, shipment, n_units_to_inspect
-            )
-            max_stems = compute_max_inspectable_stems(
-                num_stems, stems_per_box, within_box_pct
-            )
-            if outer == "random":
-                if max_stems >= n_units_to_inspect:
-                    index_to_inspect = random.sample(
-                        range(num_boxes), n_boxes_to_inspect
-                    )
-                else:
-                    raise RuntimeError(
-                        "Num stems to inspect ({n_units_to_inspect}) is greater "
-                        "than max inspectable stems ({max_stems}). Increase "
-                        "within_box_pct.".format(**locals())
-                    )
-            elif outer == "interval":
-                interval = config["inspection"]["hierarchical"]["interval"]
-                max_stems = math.floor(max_stems / interval)
-                if max_stems >= n_units_to_inspect:
-                    index_to_inspect = []
-                    index = 0
-                    for i in range(n_boxes_to_inspect):
-                        index_to_inspect.append(index)
-                        index += interval
-                else:
-                    raise RuntimeError(
-                        "Num stems to inspect ({n_units_to_inspect}) is greater "
-                        "than max inspectable stems ({max_stems}). Increase "
-                        "within_box_pct or decrease interval.".format(**locals())
-                    )
-=======
             if outer == "random":
                 n_boxes_to_inspect = (
                     compute_n_outer_to_inspect(config, shipment, n_units_to_inspect)
@@ -402,7 +324,6 @@
                 for unused_i in range(n_boxes_to_inspect):
                     indexes_to_inspect.append(index)
                     index += interval
->>>>>>> 5bc43ca9
             else:
                 raise RuntimeError("Unknown outer unit: {outer}".format(**locals()))
         elif unit in ["box", "boxes"]:
@@ -453,13 +374,6 @@
         detected = False
         ret.stems_inspected_completion = n_units_to_inspect
         if selection_strategy == "hierarchical":
-<<<<<<< HEAD
-            ret.boxes_opened_completion = n_boxes_to_inspect
-            for box in index_to_inspect:
-                if not detected:
-                    ret.boxes_opened_detection += 1
-                for stem in (shipment["boxes"][box]).stems[0:inspect_per_box]:
-=======
             inspect_per_box = (
                 compute_n_outer_to_inspect(config, shipment, n_units_to_inspect)
             )[1]
@@ -468,7 +382,6 @@
                 if not detected:
                     ret.boxes_opened_detection += 1
                 for stem in (shipment.boxes[box]).stems[0:inspect_per_box]:
->>>>>>> 5bc43ca9
                     if not detected:
                         ret.stems_inspected_detection += 1
                     if stem:  # Count infested stems in partial box sample to completion
@@ -480,14 +393,6 @@
         else:
             boxes_opened_completion = []
             boxes_opened_detection = []
-<<<<<<< HEAD
-            for stem in index_to_inspect:
-                boxes_opened_completion.append(math.ceil(stem / stems_per_box))
-                if not detected:
-                    ret.stems_inspected_detection += 1
-                    boxes_opened_detection.append(math.ceil(stem / stems_per_box))
-                if shipment["stems"][stem]:  # Count every infested stem in sample
-=======
             for stem in indexes_to_inspect:
                 boxes_opened_completion.append(
                     math.ceil(stem / stems_per_box)
@@ -498,7 +403,6 @@
                         math.ceil(stem / stems_per_box)
                     )  # Compute box index number
                 if shipment.stems[stem]:  # Count every infested stem in sample
->>>>>>> 5bc43ca9
                     ret.infested_stems_completion += 1
                     if not detected:
                         ret.infested_stems_detection += 1
@@ -506,15 +410,6 @@
             ret.boxes_opened_completion = len(set(boxes_opened_completion))
             ret.boxes_opened_detection = len(set(boxes_opened_detection))
     elif unit in ["box", "boxes"]:
-<<<<<<< HEAD
-        detected = False
-        ret.boxes_opened_completion = n_units_to_inspect
-        ret.stems_inspected_completion = n_units_to_inspect * inspect_per_box
-        for box in index_to_inspect:
-            if not detected:
-                ret.boxes_opened_detection += 1
-            for stem in (shipment["boxes"][box]).stems[0:inspect_per_box]:
-=======
         within_box_pct = config["inspection"][
             "within_box_pct"
         ]  # If less than 1.0, portion of stems in each box will be inspected tailgate
@@ -529,7 +424,6 @@
             if not detected:
                 ret.boxes_opened_detection += 1
             for stem in (shipment.boxes[box]).stems[0:inspect_per_box]:
->>>>>>> 5bc43ca9
                 if not detected:
                     ret.stems_inspected_detection += 1
                 if stem:  # Count every infested stem in box, to completion within a box
