# Simulation of contaminated consignments and their inspections
# Copyright (C) 2018-2022 Vaclav Petras and others (see below)

# This program is free software; you can redistribute it and/or modify it under
# the terms of the GNU General Public License as published by the Free Software
# Foundation; either version 2 of the License, or (at your option) any later
# version.

# This program is distributed in the hope that it will be useful, but WITHOUT
# ANY WARRANTY; without even the implied warranty of MERCHANTABILITY or
# FITNESS FOR A PARTICULAR PURPOSE. See the GNU General Public License for more
# details.

# You should have received a copy of the GNU General Public License along with
# this program; if not, see https://www.gnu.org/licenses/gpl-2.0.html


"""Contaminant addition to consignments

.. codeauthor:: Vaclav Petras <wenzeslaus gmail com>
.. codeauthor:: Kellyn P. Montgomery <kellynmontgomery gmail com>
"""

import math
import random
from collections.abc import Mapping
from datetime import datetime

import numpy as np
from scipy import stats

from .inputs import update_nested_dict_by_dict


# This function is not used or working, consider updating or removing.
def add_contaminant_to_random_box(config, consignment, contamination_rate=None):
    """Add contaminant to consignment

    Assuming a list of boxes with the non-contaminated boxes set to False.

    Each item (box) in boxes (list) is set to True if a contaminant is
    there, False otherwise.

    :param config: ``random_box`` config dictionary
    :param consignment: Consignment to contaminate
    :param contamination_rate: ``contamination_rate`` config dictionary
    """
    contaminant_probability = config["probability"]
    contaminant_ratio = config["ratio"]
    if random.random() >= contaminant_probability:
        return
    for box in consignment.boxes:
        if random.random() < contaminant_ratio:
            in_box = config.get("in_box_arrangement", "all")
            if in_box == "first":
                # simply put one contaminant to first item in the box
                box.items[0] = 1
            elif in_box == "all":
                box.items.fill(1)
            elif in_box == "one_random":
                index = np.random.choice(box.num_items - 1)
                box.items[index] = 1
            elif in_box == "random":
                if not contamination_rate:
                    raise ValueError(
                        "contamination_rate must be set if arrangement is random"
                    )
                num_contaminated_items = num_items_to_contaminate(
                    contamination_rate, box.num_items
                )
                if num_contaminated_items == 0:
                    continue
                indexes = np.random.choice(
                    box.num_items, num_contaminated_items, replace=False
                )
                np.put(box.items, indexes, 1)


def get_contamination_rate(config):
    """Get contamination rate.

    Config is the ``contamination_rate`` dictionary.
    """
    distribution = config["distribution"]
    if distribution == "fixed_value":
        return config["value"]
    if distribution == "beta":
        parameters = config["parameters"]
        if isinstance(parameters, Mapping):
            param1 = parameters["a"]
            param2 = parameters["b"]
        else:
            param1, param2 = parameters
        return float(stats.beta.rvs(param1, param2, size=1))
    raise RuntimeError(f"Unknown contamination rate distribution: {distribution}")


def num_items_to_contaminate(config, num_items):
    """Return number of items to be contaminated
    Rounds up or down to nearest integer.

    Config is the ``contamination_rate`` dictionary.
    """
    contamination_rate = get_contamination_rate(config)
    contaminated_items = round(num_items * contamination_rate)
    return contaminated_items


def num_boxes_to_contaminate(config, num_boxes):
    """Return number of boxes to be contaminated as float.

    Config is the ``contamination_rate`` dictionary.
    """
    contamination_rate = get_contamination_rate(config)
    contaminated_boxes = num_boxes * contamination_rate
    return contaminated_boxes


def add_contaminant_uniform_random(config, consignment):
    """Add contaminants to consignment using uniform random distribution

    Contamination rate is determined using the ``contamination_rate`` config key.
    """
    contamination_unit = config["contamination_unit"]
    if contamination_unit in ["box", "boxes"]:
        contaminated_boxes = num_boxes_to_contaminate(
            config["contamination_rate"], consignment.num_boxes
        )
        if contaminated_boxes == 0.0:
            return
        box_indexes = np.random.choice(
            consignment.num_boxes, math.ceil(contaminated_boxes), replace=False
        )
        # Contaminate full boxes except for last one
        for box_index in box_indexes[:-1]:
            consignment.boxes[box_index].items.fill(1)
        # Use remainder of contaminated_boxes to partially contaminate
        # last box if needed
        partial_box_proportion = math.modf(contaminated_boxes)[0]
        # If contaminated_boxes is whole number, contaminate full box
        if partial_box_proportion == 0.0:
            partial_box_proportion = 1
        partial_box_contaminated_stems = round(
            consignment.boxes[box_indexes[-1]].num_items * partial_box_proportion
        )
        consignment.boxes[box_indexes[-1]].items[0:partial_box_contaminated_stems].fill(
            1
        )
        # Check if correct number of boxes contaminated, should be rounded up
        # contaminated_boxes, or may be rounded down contaminated_boxes
        # if no stems were contaminated in last partial box
        assert np.count_nonzero(consignment.boxes) in (
            math.ceil(contaminated_boxes),
            math.floor(contaminated_boxes),
        )
    elif contamination_unit in ["item", "items"]:
        contaminated_items = num_items_to_contaminate(
            config["contamination_rate"], consignment.num_items
        )
        if contaminated_items == 0:
            return
        item_indexes = np.random.choice(
            consignment.num_items, contaminated_items, replace=False
        )
        np.put(consignment.items, item_indexes, 1)
        assert np.count_nonzero(consignment.items) == contaminated_items
    else:
        raise RuntimeError(f"Unknown contamination unit: {contamination_unit}")


def _contaminated_items_to_cluster_sizes(
        contaminated_items, contaminated_units_per_cluster
):
    """Get list of cluster sizes for a given number of contaminated items

    The size of each cluster is limited by contaminated_units_per_cluster.
    """
    if contaminated_items > contaminated_units_per_cluster:
        # Split into n clusters so that n-1 clusters have the max size and
        # the last one has the remaining items.
        # Alternative would be sth like:
        # round(contaminated_items/contaminated_units_per_cluster)
        sum_items = 0
        cluster_sizes = []
        while sum_items < contaminated_items - contaminated_units_per_cluster:
            sum_items += contaminated_units_per_cluster
            cluster_sizes.append(contaminated_units_per_cluster)
        # add remaining items
        cluster_sizes.append(contaminated_items - sum_items)
        sum_items += contaminated_items - sum_items
        assert sum_items == contaminated_items
    else:
        cluster_sizes = [contaminated_items]
    return cluster_sizes


def _contaminated_boxes_to_cluster_sizes(
        contaminated_boxes, contaminated_units_per_cluster
):
    """Get list of cluster sizes for a given number of contaminated items

    The size of each cluster is limited by contaminated_units_per_cluster.
    """
    contaminated_boxes = math.ceil(contaminated_boxes)
    if contaminated_boxes > contaminated_units_per_cluster:
        # Split into n clusters so that n-1 clusters have the max size and
        # the last one has the remaining items.
        sum_boxes = 0
        cluster_sizes = []
        while sum_boxes < contaminated_boxes - contaminated_units_per_cluster:
            sum_boxes += contaminated_units_per_cluster
            cluster_sizes.append(contaminated_units_per_cluster)
        # add last cluster with remaining contaminated boxes
        cluster_sizes.append(contaminated_boxes - sum_boxes)
        sum_boxes += contaminated_boxes - sum_boxes
        assert sum_boxes == contaminated_boxes
    else:
        cluster_sizes = [math.ceil(contaminated_boxes)]
    return cluster_sizes


def choose_strata_for_clusters(num_units, cluster_width, num_clusters):
    """Divide array of items or boxes into strata wide enough for clusters
    so that they do not overlap. If array is not equally divisible by cluster_width,
    create one smaller strata that can be used for a smaller cluster if needed.
    This is important for very high contamination rates that require nearly all units
    to be contaminated.
    Randomly select strata to place contaminant clusters. If contamination rate is
    low enough that not all strata are needed, omit smaller strata created from
    remainder and only select from strata wide enough to contain full sized cluster.
    Return strata selected to contaminate with clusters.

    num_units: number of boxes or items in consignment
    cluster_width: size of cluster in terms of boxes or units
    num_clusters: number of clusters to contaminate
    """
    # Round up so that one smaller remainder stratum is included
    num_strata = max(1, math.ceil(num_units / cluster_width))
    # Make sure there are enough strata for the number of clusters needed.
    if num_strata < num_clusters:
        raise ValueError(
<<<<<<< HEAD
            "Cannot avoid overlapping clusters. Increase contaminated_units_per_cluster"
            " or decrease cluster_item_width (if using item contamination_unit)"
=======
            """Cannot avoid overlapping clusters. Increase
            contaminated_units_per_cluster
            or decrease cluster_item_width (if using item contamination_unit)"""
>>>>>>> d4b4c50a
        )
    # If all strata are needed, all strata are selected for clusters
    if num_clusters == num_strata:
        cluster_strata = np.arange(num_strata)
    # If not all strata needed (num of clusters is less than num of strata), do not use
    # last strata if its smaller than cluster_width (remainder from rounding up)
    else:
        # if no remainder (all strata are equal length), select any strata for clusters
        if num_units % cluster_width == 0:
            cluster_strata = np.random.choice(num_strata, num_clusters, replace=False)
        # if last strata is smaller and not all strata are needed,
        # do not include last strata as option for placing clusters
        else:
            cluster_strata = np.random.choice(
                num_strata - 1, num_clusters, replace=False
            )
    return cluster_strata


def add_contaminant_clusters_to_boxes(config, consignment):
    """Add contaminant clusters to boxes in a consignment"""
    contaminated_units_per_cluster = config["clustered"][
        "contaminated_units_per_cluster"
    ]
    num_boxes = consignment.num_boxes
    contaminated_boxes = num_boxes_to_contaminate(
        config["contamination_rate"], num_boxes
    )
    if contaminated_boxes == 0:
        return
    cluster_sizes = _contaminated_boxes_to_cluster_sizes(
        contaminated_boxes, contaminated_units_per_cluster
    )
    cluster_strata = choose_strata_for_clusters(
        num_boxes, contaminated_units_per_cluster, len(cluster_sizes)
    )
    # Contaminate full boxes in all clusters except the last one
    for index, cluster_size in enumerate(cluster_sizes[:-1]):
        # Find starting index of strata (cluster width * strata index)
        cluster_start = contaminated_units_per_cluster * cluster_strata[index]
        cluster_indexes = np.arange(
            start=cluster_start, stop=cluster_start + cluster_size
        )
        for cluster_index in cluster_indexes:
            consignment.boxes[cluster_index].items.fill(1)
    # In last box of last cluster, contaminate partial box if needed
    cluster_start = (
            contaminated_units_per_cluster * cluster_strata[len(cluster_sizes) - 1]
    )
    cluster_indexes = np.arange(
        start=cluster_start, stop=cluster_start + cluster_sizes[-1]
    )
    for cluster_index in cluster_indexes[:-1]:
        consignment.boxes[cluster_index].items.fill(1)
    # Use remainder of contaminated_boxes to partially contaminate last box
    partial_box_proportion = math.modf(contaminated_boxes)[0]
    # If contaminated_boxes is whole number, contaminate full box
    if partial_box_proportion == 0.0:
        partial_box_proportion = 1
    partial_box_contaminated_stems = round(
        consignment.boxes[cluster_indexes[-1]].num_items * partial_box_proportion
    )
    consignment.boxes[cluster_indexes[-1]].items[0:partial_box_contaminated_stems].fill(
        1
    )
    # Check if correct number of boxes contaminated, should be rounded up
    # contaminated_boxes, or may be rounded down contaminated_boxes
    # if no stems were contaminated in last partial box
    assert np.count_nonzero(consignment.boxes) in (
        math.ceil(contaminated_boxes),
        math.ceil(contaminated_boxes) - 1,
    )


def add_contaminant_clusters_to_items(config, consignment):
    """Add contaminant clusters to items in a consignment"""
    contaminated_units_per_cluster = config["clustered"][
        "contaminated_units_per_cluster"
    ]
    num_items = consignment.num_items
    contaminated_items = num_items_to_contaminate(
        config["contamination_rate"], num_items
    )
    if contaminated_items == 0:
        return
    cluster_sizes = _contaminated_items_to_cluster_sizes(
        contaminated_items, contaminated_units_per_cluster
    )
    cluster_indexes = []
    distribution = config["clustered"]["distribution"]
    if distribution == "random":
        cluster_item_width = config["clustered"]["random"]["cluster_item_width"]
        if cluster_item_width < contaminated_units_per_cluster:
            raise ValueError(
                f"Maximum cluster width, currently {cluster_item_width}, needs"
                " to be at least as large as contaminated_units_per_cluster"
                " (currently {contaminated_units_per_cluster})"
            )
        # cluster can't be wider/longer than the current list of items
        cluster_item_width = min(cluster_item_width, num_items)
        cluster_strata = choose_strata_for_clusters(
            num_items, cluster_item_width, len(cluster_sizes)
        )
        for index, cluster_size in enumerate(cluster_sizes):
            cluster_start = cluster_item_width * cluster_strata[index]
            # Use smaller cluster width if placing items in smaller remainder stratum
            cluster_width = min(
                cluster_item_width, (consignment.num_items - cluster_start)
            )
            msg = (
                "Not enough items available to contaminate in selected cluster "
                "stratum."
            )
            assert cluster_width >= cluster_size, msg

            cluster = np.random.choice(cluster_width, cluster_size, replace=False)
            cluster += cluster_start
            cluster_indexes.extend(list(cluster))
    elif distribution == "continuous":
        cluster_strata = choose_strata_for_clusters(
            num_items, contaminated_units_per_cluster, len(cluster_sizes)
        )
        for index, cluster_size in enumerate(cluster_sizes):
            cluster = np.arange(cluster_size)
            cluster_start = contaminated_units_per_cluster * cluster_strata[index]
            cluster += cluster_start
            cluster_indexes.extend(list(cluster))
    else:
        raise RuntimeError(f"Unknown cluster distribution: {distribution}")
    cluster_indexes = np.array(cluster_indexes, dtype=np.int64)
    assert min(cluster_indexes) >= 0, "Cluster values need to be valid indices"
    assert max(cluster_indexes) < num_items
    np.put(consignment.items, cluster_indexes, 1)
    assert np.count_nonzero(consignment.items) == contaminated_items


def add_contaminant_clusters(config, consignment):
    """Add contaminant clusters to consignment

    Item (separately or in boxes) with contaminate in *consignment* evaluate
    to True after running this function.
    This function does not touch the not items not selected for contamination.
    However, they are expected to be zero.
    """
    contamination_unit = config["contamination_unit"]
    if contamination_unit in ["box", "boxes"]:
        add_contaminant_clusters_to_boxes(config, consignment)
    elif contamination_unit in ["item", "items"]:
        add_contaminant_clusters_to_items(config, consignment)
    else:
        raise RuntimeError(f"Unknown contamination unit: {contamination_unit}")


def consignment_matches_selection_rule(rule, consignment):
    """Return True if the *consignment* matches the selection *rule*."""
    # Commodity properties used for selection default to None.
    commodity = rule.get("commodity")
    origin = rule.get("origin")
    port = rule.get("port")
    # All the properties needs to match, but if the property value is not
    # provided in configuration, we count it as match so that consignment
    # can be selected using only one property.
    selected = (
            (not commodity or commodity == consignment.commodity)
            and (not origin or origin == consignment.origin)
            and (not port or port == consignment.port)
    )
    if not selected:
        return False
    start_date = rule.get("start_date")
    end_date = rule.get("end_date")
    # YAML converts to date, but JSON and other load config methods do not.
    if start_date and isinstance(start_date, str):
        start_date = datetime.strptime(start_date, "%Y-%m-%d")
    if end_date and isinstance(end_date, str):
        end_date = datetime.strptime(end_date, "%Y-%m-%d")
    if not start_date and not end_date:
        return True
    elif start_date and consignment.date < start_date:
        return False
    elif end_date and consignment.date > end_date:
        return False
    return True


def get_contamination_config_for_consignment(config, consignment):
    """Get contamination configuration for specific consignment

    If the *config* contains consignment-specific settings under
    the consignments key, contamination configuration is selected
    based on the specified rules. If the consignment properties match
    the selection rules or if it passes the probability challenge,
    consignment-specific configuration is returned.

    If there is contamination key associated with the consignment settings,
    the associated value is returned as the consignment-specific configuration.
    If there is also a use_contamination_defaults key with value set to true,
    the top-level contamination configuration is used as the basis for the
    consignment-specific configuration and the values under the contamination key
    are used to modify or enhance the top-level config.

    If there is no contamination key, the consignment-specific configuration is the
    top-level contamination configuration.

    If the consignment properties do not match
    the selection rules or if it does not pass the probability challenge,
    None is returned.

    If the *config* does not contain consignment-specific settings under
    the consignments key, the function always returns a the provided
    *config*.

    In all cases, a copy the config dictionary is returned.
    """
    contaminated_consignments = config.get("consignments")
    if not contaminated_consignments:
        # No consignment-specific info, all consignments use the same config.
        return config.copy()
    # Consignment-specific input provided, create the right config for the consignment
    # if the consignment is configured to be contaminated.
    for item in contaminated_consignments:
        if consignment_matches_selection_rule(rule=item, consignment=consignment):
            # The consignment matches the selection rule. Now test if we should
            # contaminate this specific consignment.
            probability = item.get("probability")
            if probability is None or random.random() < probability:
                # This specific consignment should contaminated.
                consignment_specific_config = item.get("contamination")
                if not consignment_specific_config:
                    # If missing or empty, use the global/default one.
                    consignment_specific_config = config.copy()
                    del consignment_specific_config["consignments"]
                elif item.get("use_contamination_defaults"):
                    # There is specifc config, but the global/main contamination
                    # config should be used as the bases for the consignment-specific
                    # config.
                    default_values = config.copy()
                    del default_values["consignments"]
                    update_nested_dict_by_dict(
                        default_values, consignment_specific_config
                    )
                    consignment_specific_config = default_values
                else:
                    # In all other cases, we return a copy, so let's do for the
                    # straightforward case too.
                    consignment_specific_config = consignment_specific_config.copy()
                return consignment_specific_config
            else:
                # Only the first consignment rule is matched.
                break
    # Consignment not selected for contamination based on selection rules.
    return None


def create_contaminant_function(config):
    """Create a function based on the contamination config

    An arrangement key must be provided to specify which function should be used.
    """
    arrangement = config.get("arrangement")
    if arrangement == "random_box":

        def add_contaminant_function(consignment):
            return add_contaminant_to_random_box(
                config=config["random_box"],
                consignment=consignment,
                contamination_rate=config["contamination_rate"],
            )

    elif arrangement == "random":

        def add_contaminant_function(consignment):
            return add_contaminant_uniform_random(
                config=config, consignment=consignment
            )

    elif arrangement == "clustered":

        def add_contaminant_function(consignment):
            return add_contaminant_clusters(config=config, consignment=consignment)

    elif arrangement is None:
        raise RuntimeError("Contaminant arrangement must be set")
    else:
        raise RuntimeError(f"Unknown contaminant arrangement: {arrangement}")
    return add_contaminant_function


def get_contaminant_function(config):
    """Get function for adding contaminant to a consignment based on configuration"""
    if "consignments" in config["contamination"]:
        # If there is config for individual consignments, we define a new function
        # which first picks the right config based on its consignment parameter, then
        # creates an add contaminant function based on this config, and then it calls
        # the function with the consignment.

        def add_contaminant_function(consignment):
            """Picks config for the consignment and then call the specific function"""
            consignment_specific_config = get_contamination_config_for_consignment(
                config["contamination"], consignment
            )
            if not consignment_specific_config:
                # Do not contaminate this consignment.
                # No modification to the existing consignment provided as a parameter
                # and returning None (as all the add contaiminant functions do).
                return None
            contaminant_function = create_contaminant_function(
                consignment_specific_config
            )
            return contaminant_function(consignment)

        return add_contaminant_function

    # If there is config for individual consignments, we just create the function with
    # the default settings.
    return create_contaminant_function(config["contamination"])<|MERGE_RESOLUTION|>--- conflicted
+++ resolved
@@ -239,14 +239,9 @@
     # Make sure there are enough strata for the number of clusters needed.
     if num_strata < num_clusters:
         raise ValueError(
-<<<<<<< HEAD
-            "Cannot avoid overlapping clusters. Increase contaminated_units_per_cluster"
-            " or decrease cluster_item_width (if using item contamination_unit)"
-=======
-            """Cannot avoid overlapping clusters. Increase
+            """Cannot avoid overlapping clusters. Increase 
             contaminated_units_per_cluster
             or decrease cluster_item_width (if using item contamination_unit)"""
->>>>>>> d4b4c50a
         )
     # If all strata are needed, all strata are selected for clusters
     if num_clusters == num_strata:
@@ -356,12 +351,9 @@
             cluster_width = min(
                 cluster_item_width, (consignment.num_items - cluster_start)
             )
-            msg = (
-                "Not enough items available to contaminate in selected cluster "
-                "stratum."
-            )
-            assert cluster_width >= cluster_size, msg
-
+            assert (
+                    cluster_width >= cluster_size
+            ), "Not enough items available to contaminate in selected cluster stratum."
             cluster = np.random.choice(cluster_width, cluster_size, replace=False)
             cluster += cluster_start
             cluster_indexes.extend(list(cluster))
@@ -386,7 +378,7 @@
 def add_contaminant_clusters(config, consignment):
     """Add contaminant clusters to consignment
 
-    Item (separately or in boxes) with contaminate in *consignment* evaluate
+    Item (separately or in boxes) with contaminat in *consignment* evaluate
     to True after running this function.
     This function does not touch the not items not selected for contamination.
     However, they are expected to be zero.
